--- conflicted
+++ resolved
@@ -1,10 +1,7 @@
 package com.microsoft.semantickernel.semanticfunctions;
 
-<<<<<<< HEAD
-=======
 import static com.microsoft.semantickernel.plugin.annotations.KernelFunctionParameter.NO_DEFAULT_VALUE;
 
->>>>>>> 73caad52
 import com.microsoft.semantickernel.Kernel;
 import com.microsoft.semantickernel.builders.Buildable;
 import com.microsoft.semantickernel.exceptions.AIException;
@@ -26,11 +23,6 @@
 import com.microsoft.semantickernel.plugin.KernelReturnParameterMetadata;
 import com.microsoft.semantickernel.plugin.annotations.DefineKernelFunction;
 import com.microsoft.semantickernel.plugin.annotations.KernelFunctionParameter;
-<<<<<<< HEAD
-import static com.microsoft.semantickernel.plugin.annotations.KernelFunctionParameter.NO_DEFAULT_VALUE;
-
-=======
->>>>>>> 73caad52
 import java.lang.reflect.InvocationTargetException;
 import java.lang.reflect.Method;
 import java.lang.reflect.Parameter;
@@ -40,38 +32,20 @@
 import java.util.regex.Matcher;
 import java.util.regex.Pattern;
 import java.util.stream.Collectors;
-<<<<<<< HEAD
-
-import javax.annotation.Nullable;
-
-import org.slf4j.Logger;
-import org.slf4j.LoggerFactory;
-
-=======
 import javax.annotation.Nullable;
 import org.slf4j.Logger;
 import org.slf4j.LoggerFactory;
->>>>>>> 73caad52
 import reactor.core.publisher.Mono;
 import reactor.core.scheduler.Schedulers;
 
 /**
  * A {@link KernelFunction} that is created from a method. This class is used to create a
-<<<<<<< HEAD
- * {@link KernelFunction} from a method that is annotated with {@link DefineKernelFunction}
- * and {@link KernelFunctionParameter}.
- *
- * @param <T> the return type of the function
- */
-public class KernelFunctionFromMethod<T> extends KernelFunction<T> {
-=======
  * {@link KernelFunction} from a method that is annotated with {@link DefineKernelFunction} and
  * {@link KernelFunctionParameter}.
  *
  * @param <T> the return type of the function
  */
 public class KernelFunctionFromMethod<T> extends KernelFunction<T> implements Buildable {
->>>>>>> 73caad52
 
     private final static Logger LOGGER = LoggerFactory.getLogger(KernelFunctionFromMethod.class);
 
@@ -113,17 +87,10 @@
         /**
          * Invokes the function.
          *
-<<<<<<< HEAD
-         * @param kernel the kernel to invoke the function on
-         * @param function the function to invoke
-         * @param arguments the arguments to the function
-         * @param variableType the variable type of the function
-=======
          * @param kernel            the kernel to invoke the function on
          * @param function          the function to invoke
          * @param arguments         the arguments to the function
          * @param variableType      the variable type of the function
->>>>>>> 73caad52
          * @param invocationContext the invocation context
          * @return a {@link Mono} that emits the result of the function invocation
          */
@@ -134,19 +101,6 @@
             @Nullable ContextVariableType<T> variableType,
             @Nullable InvocationContext invocationContext);
     }
-
-<<<<<<< HEAD
-    /**
-     * Creates a new instance of {@link KernelFunctionFromMethod} from a method.
-     *
-     * @param method the method to create the function from
-     * @param target the instance of the class that the method is a member of
-     * @param functionName the name of the function
-     * @param description the description of the function
-     * @param parameters the parameters of the function
-     * @param returnParameter the return parameter of the function
-     * @param <T> the return type of the function
-=======
 
     /**
      * Creates a new instance of {@link KernelFunctionFromMethod} from a method.
@@ -158,7 +112,6 @@
      * @param parameters      the parameters of the function
      * @param returnParameter the return parameter of the function
      * @param <T>             the return type of the function
->>>>>>> 73caad52
      * @return a new instance of {@link KernelFunctionFromMethod}
      */
     @SuppressWarnings("unchecked")
