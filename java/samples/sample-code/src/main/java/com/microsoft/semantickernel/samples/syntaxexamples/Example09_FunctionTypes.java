--- conflicted
+++ resolved
@@ -8,90 +8,6 @@
 import com.azure.core.credential.AzureKeyCredential;
 import com.azure.core.credential.KeyCredential;
 import com.microsoft.semantickernel.Kernel;
-<<<<<<< HEAD
-import com.microsoft.semantickernel.SKBuilders;
-import com.microsoft.semantickernel.SamplesConfig;
-import com.microsoft.semantickernel.exceptions.ConfigurationException;
-import com.microsoft.semantickernel.orchestration.SKContext;
-import com.microsoft.semantickernel.skilldefinition.annotations.DefineSKFunction;
-import com.microsoft.semantickernel.skilldefinition.annotations.SKFunctionInputAttribute;
-import com.microsoft.semantickernel.textcompletion.TextCompletion;
-import java.time.Duration;
-import reactor.core.publisher.Mono;
-
-/**
- * Demonstrates how the Kernel uses functions loaded from skills.
- * <p>
- * Refer to the <a href=
- * "https://github.com/microsoft/semantic-kernel/blob/experimental-java/java/samples/sample-code/README.md">
- * README</a> for configuring your environment to run the examples.
- */
-public class Example09_FunctionTypes {
-    public static void main(String[] args) throws ConfigurationException {
-        OpenAIAsyncClient client = SamplesConfig.getClient();
-
-        TextCompletion textCompletion = SKBuilders.textCompletion()
-                .withModelId("davinci-002")
-                .withOpenAIClient(client)
-                .build();
-
-        Kernel kernel = SKBuilders.kernel().withDefaultAIService(textCompletion).build();
-
-        System.out.println("======== Native function types ========");
-
-        // Load native skill into the kernel skill collection, sharing its functions with prompt templates
-        var test = kernel
-                .importSkill(new LocalExampleSkill(), "test");
-
-        kernel.importSkillsFromDirectory(SampleSkillsUtil.detectSkillDirLocation(), "SummarizeSkill");
-
-
-        var fakeContext = SKBuilders.context()
-                .withSkills(kernel.getSkills())
-                .build();
-
-        // The kernel takes care of wiring the input appropriately
-        SKContext result = kernel.runAsync(
-                        "",
-                        test.getFunction("type01"),
-                        test.getFunction("type02"),
-                        test.getFunction("type03"),
-                        test.getFunction("type04"),
-                        test.getFunction("type05"),
-                        test.getFunction("type06"),
-                        test.getFunction("type07"),
-                        test.getFunction("type08"),
-                        test.getFunction("type09"),
-                        test.getFunction("type10"),
-                        test.getFunction("type11"),
-                        test.getFunction("type12"),
-                        test.getFunction("type13"),
-                        test.getFunction("type14"),
-                        test.getFunction("type15"),
-                        test.getFunction("type16"),
-                        test.getFunction("type17"),
-                        test.getFunction("type18")
-                )
-                .block();
-
-        kernel.getFunction("test", "type01").invokeAsync().block();
-        test.getFunction("type01").invokeAsync().block();
-
-        kernel.getFunction("test", "type02").invokeAsync().block();
-        test.getFunction("type02").invokeAsync().block();
-
-        kernel.getFunction("test", "type03").invokeAsync().block();
-        test.getFunction("type03").invokeAsync().block();
-
-        kernel.getFunction("test", "type04").invokeAsync(fakeContext).block();
-        test.getFunction("type04").invokeAsync(fakeContext).block();
-
-        kernel.getFunction("test", "type05").invokeAsync(fakeContext).block();
-        test.getFunction("type05").invokeAsync(fakeContext).block();
-
-        kernel.getFunction("test", "type06").invokeAsync(fakeContext).block();
-        test.getFunction("type06").invokeAsync(fakeContext).block();
-=======
 import com.microsoft.semantickernel.aiservices.openai.textcompletion.OpenAITextGenerationService;
 import com.microsoft.semantickernel.contextvariables.ContextVariable;
 import com.microsoft.semantickernel.contextvariables.ContextVariableType;
@@ -117,7 +33,6 @@
 import reactor.core.publisher.Mono;
 
 public class Example09_FunctionTypes {
->>>>>>> 8d158e5c
 
     private static final String PLUGIN_DIR = System.getenv("PLUGIN_DIR") == null ? "."
         : System.getenv("PLUGIN_DIR");
