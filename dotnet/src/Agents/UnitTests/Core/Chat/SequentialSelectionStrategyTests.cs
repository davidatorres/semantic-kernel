--- conflicted
+++ resolved
@@ -25,49 +25,20 @@
         Agent[] agents = [agent1, agent2];
         SequentialSelectionStrategy strategy = new();
 
-<<<<<<< HEAD
         // Act and Assert
-        await VerifyNextAgent(agent1);
-        await VerifyNextAgent(agent2);
-        await VerifyNextAgent(agent1);
-        await VerifyNextAgent(agent2);
-        await VerifyNextAgent(agent1);
-=======
-        await VerifyNextAgentAsync(agent1.Object, agents, strategy);
-        await VerifyNextAgentAsync(agent2.Object, agents, strategy);
-        await VerifyNextAgentAsync(agent1.Object, agents, strategy);
-        await VerifyNextAgentAsync(agent2.Object, agents, strategy);
-        await VerifyNextAgentAsync(agent1.Object, agents, strategy);
->>>>>>> 9264b3e0
+        await VerifyNextAgentAsync(agent1, agents, strategy);
+        await VerifyNextAgentAsync(agent2, agents, strategy);
+        await VerifyNextAgentAsync(agent1, agents, strategy);
+        await VerifyNextAgentAsync(agent2, agents, strategy);
+        await VerifyNextAgentAsync(agent1, agents, strategy);
 
         // Arrange
         strategy.Reset();
-<<<<<<< HEAD
-
-        // Act and Assert
-        await VerifyNextAgent(agent1);
-
-        // Arrange: Verify index does not exceed current bounds.
-        agents = [agent1];
-
-        // Act and Assert
-        await VerifyNextAgent(agent1);
-
-        async Task VerifyNextAgent(Agent agent1)
-        {
-            // Act
-            Agent? nextAgent = await strategy.NextAsync(agents, []);
-
-            // Assert
-            Assert.NotNull(nextAgent);
-            Assert.Equal(agent1.Id, nextAgent.Id);
-        }
-=======
-        await VerifyNextAgentAsync(agent1.Object, agents, strategy);
+        await VerifyNextAgentAsync(agent1, agents, strategy);
 
         // Verify index does not exceed current bounds.
-        agents = [agent1.Object];
-        await VerifyNextAgentAsync(agent1.Object, agents, strategy);
+        agents = [agent1];
+        await VerifyNextAgentAsync(agent1, agents, strategy);
     }
 
     /// <summary>
@@ -76,26 +47,18 @@
     [Fact]
     public async Task VerifySequentialSelectionStrategyInitialAgentAsync()
     {
-        Mock<Agent> agent1 = new();
-        Mock<Agent> agent2 = new();
+        MockAgent agent1 = new();
+        MockAgent agent2 = new();
 
-        Agent[] agents = [agent1.Object, agent2.Object];
+        Agent[] agents = [agent1, agent2];
         SequentialSelectionStrategy strategy =
             new()
             {
-                InitialAgent = agent2.Object
+                InitialAgent = agent2
             };
 
-        await VerifyNextAgentAsync(agent2.Object, agents, strategy);
-        await VerifyNextAgentAsync(agent1.Object, agents, strategy);
-    }
-
-    private static async Task VerifyNextAgentAsync(Agent expectedAgent, Agent[] agents, SequentialSelectionStrategy strategy)
-    {
-        Agent? nextAgent = await strategy.NextAsync(agents, []);
-        Assert.NotNull(nextAgent);
-        Assert.Equal(expectedAgent.Id, nextAgent.Id);
->>>>>>> 9264b3e0
+        await VerifyNextAgentAsync(agent2, agents, strategy);
+        await VerifyNextAgentAsync(agent1, agents, strategy);
     }
 
     /// <summary>
@@ -110,4 +73,13 @@
         // Act and Assert
         await Assert.ThrowsAsync<KernelException>(() => strategy.NextAsync([], []));
     }
+
+    private static async Task VerifyNextAgentAsync(Agent expectedAgent, Agent[] agents, SequentialSelectionStrategy strategy)
+    {
+        // Act
+        Agent? nextAgent = await strategy.NextAsync(agents, []);
+        // Assert
+        Assert.NotNull(nextAgent);
+        Assert.Equal(expectedAgent.Id, nextAgent.Id);
+    }
 }